[versions]
activity = "1.9.0"
androidxAppcompat = "1.7.0"
androidPlugin = "8.11.1"
browser = "1.8.0"
coil = "2.7.0"
coilSvg = "2.6.0"
coreSplashscreen = "1.0.1"
credentials = "1.5.0"
datastorePrefs = "1.1.1"
googleFonts = "1.6.8"
googleServicesPlugin = "4.4.1"
googleid = "1.1.1"
hilt = "2.51"
hiltCompiler = "1.2.0"
hiltNavigationCompose = "1.2.0"
horologist = "0.6.23"
kotlin = "1.9.0"
kotlinCoroutines = "1.0"
kotlinxCoroutines = "1.9.0"
kotlinxSerialization = "1.7.3"
ksp = "1.9.0-1.0.13"
ktlint = "0.50.0"
ktx = "1.13.1"
lifecycle = "2.7.0"
navigation = "2.7.7"
okHttp = "4.12.0"
playServicesAuth = "21.1.1"
playServicesFido = "21.0.0"
playServicesLocation = "21.2.0"
playServicesWearable = "19.0.0"
retrofit = "2.9.0"
spotless = "6.21.0"
sysUiController = "0.28.0"
wearComposeMaterial3 = "1.5.0-beta04"
wearRemoteInteractions = "1.1.0"

# BOM Versions
composeBom = "2025.05.01"
firebaseBom = "33.1.1"
kotlinBom = "1.8.0"

# Testing Versions
espressoCore = "3.5.1"
extJUnit = "1.1.5"
jUnit = "4.13.2"
composeMaterial = "1.2.1"
wearToolingPreview = "1.0.0"


[libraries]
activity-compose = { group = "androidx.activity", name = "activity-compose", version.ref = "activity" }
androidx-core-splashscreen = { module = "androidx.core:core-splashscreen", version.ref = "coreSplashscreen" }
appcompat = { module = "androidx.appcompat:appcompat", version.ref = "androidxAppcompat" }
browser = { group = "androidx.browser", name = "browser", version.ref = "browser" }
coil-kt-compose = { group = "io.coil-kt", name = "coil-compose", version.ref = "coil" }
coil-svg = { module = "io.coil-kt:coil-svg", version.ref = "coilSvg" }
converter-gson = { module = "com.squareup.retrofit2:converter-gson", version.ref = "retrofit" }
core-ktx = { group = "androidx.core", name = "core-ktx", version.ref = "ktx" }
credentials = { group = "androidx.credentials", name = "credentials", version.ref = "credentials" }
credentials-play-services-auth = { group = "androidx.credentials", name = "credentials-play-services-auth", version.ref = "credentials" }
datastore-pref = { group = "androidx.datastore", name = "datastore-preferences", version.ref = "datastorePrefs" }
gms-location = { group = "com.google.android.gms", name = "play-services-location", version.ref = "playServicesLocation" }
google-fonts = { group = "androidx.compose.ui", name = "ui-text-google-fonts", version.ref = "googleFonts" }
google-id = { group = "com.google.android.libraries.identity.googleid", name = "googleid", version.ref = "googleid" }
google-services-plugin = { group = "com.google.gms", name = "google-services", version.ref = "googleServicesPlugin" }
hilt-android-plugin = { group = "com.google.dagger", name = "hilt-android-gradle-plugin", version.ref = "hilt" }
navigation-compose = { group = "androidx.navigation", name = "navigation-compose", version.ref = "navigation" }
play-services-auth = { module = "com.google.android.gms:play-services-auth", version.ref = "playServicesAuth" }
play-services-fido = { module = "com.google.android.gms:play-services-fido", version.ref = "playServicesFido" }
<<<<<<< HEAD
=======
activity-compose = { group = "androidx.activity", name = "activity-compose", version.ref = "activity" }
navigation-compose = { group = "androidx.navigation", name = "navigation-compose", version.ref = "navigation" }
retrofit = { module = "com.squareup.retrofit2:retrofit", version.ref = "retrofit" }
>>>>>>> 6769cd9b
system-ui-controller = { group = "com.google.accompanist", name = "accompanist-systemuicontroller", version.ref = "sysUiController" }

# Firebase
firebase-auth = { group = "com.google.firebase", name = "firebase-auth-ktx" }
firebase-bom = { group = "com.google.firebase", name = "firebase-bom", version.ref = "firebaseBom" }
firebase-database = { group = "com.google.firebase", name = "firebase-database-ktx" }
firebase-functions = { group = "com.google.firebase", name = "firebase-functions-ktx" }

# Lifecycle
lifecycle-runtime-compose = { group = "androidx.lifecycle", name = "lifecycle-runtime-compose", version.ref = "lifecycle" }
lifecycle-runtime-ktx = { group = "androidx.lifecycle", name = "lifecycle-runtime-ktx", version.ref = "lifecycle" }
lifecycle-viewmodel-compose = { group = "androidx.lifecycle", name = "lifecycle-viewmodel-compose", version.ref = "lifecycle" }
lifecycle-viewmodel-ktx = { group = "androidx.lifecycle", name = "lifecycle-viewmodel-ktx", version.ref = "lifecycle" }

# Compose BOM
compose-bom = { group = "androidx.compose", name = "compose-bom", version.ref = "composeBom" }
compose-foundation = { group = "androidx.compose.foundation", name = "foundation" }
compose-foundation-layout = { group = "androidx.compose.foundation", name = "foundation-layout-android" }
compose-graphics = { group = "androidx.compose.ui", name = "ui-graphics" }
compose-material = { group = "androidx.compose.material", name = "material" }
compose-material-icons = { module = "androidx.compose.material:material-icons-core"}
compose-material-iconsExtended = { group = "androidx.compose.material", name = "material-icons-extended" }
compose-material3 = { group = "androidx.compose.material3", name = "material3" }
compose-runtime = { group = "androidx.compose.runtime", name = "runtime" }
compose-runtime-livedata = { group = "androidx.compose.runtime", name = "runtime-livedata" }
compose-tooling-preview = { group = "androidx.compose.ui", name = "ui-tooling-preview" }
compose-ui = { group = "androidx.compose.ui", name = "ui" }

# Hilt
androidx-hilt-compiler = { group = "androidx.hilt", name = "hilt-compiler", version.ref = "hiltCompiler" }
hilt-android = { group = "com.google.dagger", name = "hilt-android", version.ref = "hilt" }
hilt-compiler = { group = "com.google.dagger", name = "hilt-compiler", version.ref = "hilt" }
hilt-navigation-compose = { group = "androidx.hilt", name = "hilt-navigation-compose", version.ref = "hiltNavigationCompose" }

# OkHttp
kotlin-coroutines = { group = "ru.gildor.coroutines", name = "kotlin-coroutines-okhttp", version.ref = "kotlinCoroutines" }
okhttp-logging-interceptor = { group = "com.squareup.okhttp3", name = "logging-interceptor", version.ref = "okHttp" }
okhttp = { group = "com.squareup.okhttp3", name = "okhttp", version.ref = "okHttp" }

# For Wear Module
horologist-auth-ui = { module = "com.google.android.horologist:horologist-auth-ui", version.ref = "horologist" }
horologist-compose-layout = { module = "com.google.android.horologist:horologist-compose-layout", version.ref = "horologist" }
wear-compose-foundation = { module = "androidx.wear.compose:compose-foundation", version.ref = "wearComposeMaterial3" }
wear-compose-material3 = { module = "androidx.wear.compose:compose-material3", version.ref = "wearComposeMaterial3" }
wear-compose-navigation = { module = "androidx.wear.compose:compose-navigation", version.ref = "wearComposeMaterial3" }
wear-compose-ui-tooling = { group = "androidx.wear.compose", name = "compose-ui-tooling"}
wear-remote-interactions = { group = "androidx.wear", name = "wear-remote-interactions", version.ref = "wearRemoteInteractions" }
kotlin-bom = { module = "org.jetbrains.kotlin:kotlin-bom", version.ref = "kotlinBom" }
kotlinx-coroutines-android = { module = "org.jetbrains.kotlinx:kotlinx-coroutines-android", version.ref = "kotlinxCoroutines" }
kotlinx-coroutines-core = { module = "org.jetbrains.kotlinx:kotlinx-coroutines-core", version.ref = "kotlinxCoroutines" }
kotlinx-serialization-core = { module = "org.jetbrains.kotlinx:kotlinx-serialization-core", version.ref = "kotlinxSerialization" }
kotlinx-serialization-json = { module = "org.jetbrains.kotlinx:kotlinx-serialization-json", version.ref = "kotlinxSerialization" }
playServicesWearable = { module = "com.google.android.gms:play-services-wearable", version.ref = "playServicesWearable" }


# Testing
compose-ui-test-junit = { group = "androidx.compose.ui", name = "ui-test-junit4" }
compose-ui-test-manifest = { group = "androidx.compose.ui", name = "ui-test-manifest" }
compose-ui-tooling = { group = "androidx.compose.ui", name = "ui-tooling" }
espresso-core = { group = "androidx.test.espresso", name = "espresso-core", version.ref = "espressoCore" }
ext-junit = { group = "androidx.test.ext", name = "junit", version.ref = "extJUnit" }
junit = { group = "junit", name = "junit", version.ref = "jUnit"}
androidx-compose-material = { group = "androidx.wear.compose", name = "compose-material", version.ref = "composeMaterial" }
androidx-wear-tooling-preview = { group = "androidx.wear", name = "wear-tooling-preview", version.ref = "wearToolingPreview" }


[plugins]
android-application = { id = "com.android.application", version.ref = "androidPlugin" }
android-library = { id = "com.android.library", version.ref = "androidPlugin" }
kotlin-android = { id = "org.jetbrains.kotlin.android", version.ref = "kotlin" }
kotlin-serialization = { id = "org.jetbrains.kotlin.plugin.serialization", version.ref = "kotlin" }
ksp = { id = "com.google.devtools.ksp", version.ref = "ksp" }
spotless = { id = "com.diffplug.spotless", version.ref = "spotless" }
kotlin-compose = { id = "org.jetbrains.kotlin.plugin.compose", version.ref = "kotlin" }<|MERGE_RESOLUTION|>--- conflicted
+++ resolved
@@ -68,12 +68,7 @@
 navigation-compose = { group = "androidx.navigation", name = "navigation-compose", version.ref = "navigation" }
 play-services-auth = { module = "com.google.android.gms:play-services-auth", version.ref = "playServicesAuth" }
 play-services-fido = { module = "com.google.android.gms:play-services-fido", version.ref = "playServicesFido" }
-<<<<<<< HEAD
-=======
-activity-compose = { group = "androidx.activity", name = "activity-compose", version.ref = "activity" }
-navigation-compose = { group = "androidx.navigation", name = "navigation-compose", version.ref = "navigation" }
 retrofit = { module = "com.squareup.retrofit2:retrofit", version.ref = "retrofit" }
->>>>>>> 6769cd9b
 system-ui-controller = { group = "com.google.accompanist", name = "accompanist-systemuicontroller", version.ref = "sysUiController" }
 
 # Firebase
